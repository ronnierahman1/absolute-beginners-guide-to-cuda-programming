--- conflicted
+++ resolved
@@ -1,5 +1,3 @@
-<<<<<<< HEAD
-=======
 # Chapter 0: Introduction
 
 This folder contains code examples, exercises, and resources for Chapter 0 of "Absolute Beginner's Guide to CUDA Programming."
@@ -11,7 +9,6 @@
 
 ## Contents
 
->>>>>>> 2072eb2f
 # Hello CUDA — Minimal Kernel Demo
 
 This tiny program verifies your CUDA setup by compiling and launching the smallest possible GPU kernel that prints a message. It is a safe first step to confirm that your compiler, driver, and device are working together.
